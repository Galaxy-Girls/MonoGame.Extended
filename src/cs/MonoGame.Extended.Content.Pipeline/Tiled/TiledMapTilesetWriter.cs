﻿using Microsoft.Xna.Framework.Content.Pipeline;
using Microsoft.Xna.Framework.Content.Pipeline.Serialization.Compiler;
using MonoGame.Extended.Tiled;
using System;
using System.Globalization;
using Microsoft.Xna.Framework.Content.Pipeline.Graphics;
using MonoGame.Extended.Tiled.Serialization;

namespace MonoGame.Extended.Content.Pipeline.Tiled
{
	[ContentTypeWriter]
	public class TiledMapTilesetWriter : ContentTypeWriter<TiledMapTilesetContentItem>
	{
		public override string GetRuntimeReader(TargetPlatform targetPlatform) => "MonoGame.Extended.Tiled.TiledMapTilesetReader, MonoGame.Extended.Tiled";

	    public override string GetRuntimeType(TargetPlatform targetPlatform) => "MonoGame.Extended.Tiled.TiledMapTileset, MonoGame.Extended.Tiled";

		protected override void Write(ContentWriter writer, TiledMapTilesetContentItem contentItem)
		{
			try
			{
				WriteTileset(writer, contentItem.Data, contentItem);
			}
			catch (Exception ex)
			{
                ContentLogger.Logger.LogImportantMessage(ex.StackTrace);
                throw;
			}
		}

		public static void WriteTileset(ContentWriter writer, TiledMapTilesetContent tileset, IExternalReferenceRepository externalReferenceRepository)
		{
		    var externalReference = externalReferenceRepository.GetExternalReference<Texture2DContent>(tileset.Image?.Source);
			writer.WriteExternalReference(externalReference);
<<<<<<< HEAD
            writer.Write(tileset.Class ?? tileset.Type ?? string.Empty);
=======

>>>>>>> 37026922
            writer.Write(tileset.TileWidth);
            writer.Write(tileset.TileHeight);
            writer.Write(tileset.TileCount);
            writer.Write(tileset.Spacing);
            writer.Write(tileset.Margin);
            writer.Write(tileset.Columns);
            writer.Write(tileset.Tiles.Count);

            foreach (var tilesetTile in tileset.Tiles)
                WriteTilesetTile(writer, tilesetTile, externalReferenceRepository);

            writer.WriteTiledMapProperties(tileset.Properties);
		}

        private static void WriteTilesetTile(ContentWriter writer, TiledMapTilesetTileContent tilesetTile,
            IExternalReferenceRepository externalReferenceRepository)
        {
            var externalReference = externalReferenceRepository.GetExternalReference<Texture2DContent>(tilesetTile.Image?.Source);
            writer.WriteExternalReference(externalReference);

            writer.Write(tilesetTile.LocalIdentifier);
            writer.Write(tilesetTile.Type);
            writer.Write(tilesetTile.Frames.Count);
            writer.Write(tilesetTile.Objects.Count);

            foreach (var @object in tilesetTile.Objects)
                WriteObject(writer, @object);

            foreach (var frame in tilesetTile.Frames)
            {
                writer.Write(frame.TileIdentifier);
                writer.Write(frame.Duration);
            }

            writer.WriteTiledMapProperties(tilesetTile.Properties);
        }

        private static void WriteObject(ContentWriter writer, TiledMapObjectContent @object)
        {
            var type = GetObjectType(@object);

            writer.Write((byte)type);

            writer.Write(@object.Identifier);
            writer.Write(@object.Name ?? string.Empty);
            writer.Write(@object.Class ?? @object.Type ?? string.Empty);
            writer.Write(@object.X);
            writer.Write(@object.Y);
            writer.Write(@object.Width);
            writer.Write(@object.Height);
            writer.Write(@object.Rotation);
            writer.Write(@object.Visible);

            writer.WriteTiledMapProperties(@object.Properties);

            switch (type)
            {
                case TiledMapObjectType.Rectangle:
                case TiledMapObjectType.Ellipse:
                    break;
                case TiledMapObjectType.Tile:
                    writer.Write(@object.GlobalIdentifier);
                    break;
                case TiledMapObjectType.Polygon:
                    WritePolyPoints(writer, @object.Polygon.Points);
                    break;
                case TiledMapObjectType.Polyline:
                    WritePolyPoints(writer, @object.Polyline.Points);
                    break;
                default:
                    throw new ArgumentOutOfRangeException();
            }
        }

        // ReSharper disable once SuggestBaseTypeForParameter
        private static void WritePolyPoints(ContentWriter writer, string @string)
        {
            var stringPoints = @string.Split(' ');

            writer.Write(stringPoints.Length);

            foreach (var stringPoint in stringPoints)
            {
                var xy = stringPoint.Split(',');
                var x = float.Parse(xy[0], CultureInfo.InvariantCulture.NumberFormat);
                writer.Write(x);
                var y = float.Parse(xy[1], CultureInfo.InvariantCulture.NumberFormat);
                writer.Write(y);
            }
        }

        public static TiledMapObjectType GetObjectType(TiledMapObjectContent content)
        {
            if (content.GlobalIdentifier > 0)
                return TiledMapObjectType.Tile;

            if (content.Ellipse != null)
                return TiledMapObjectType.Ellipse;

            if (content.Polygon != null)
                return TiledMapObjectType.Polygon;

            // ReSharper disable once ConvertIfStatementToReturnStatement
            if (content.Polyline != null)
                return TiledMapObjectType.Polyline;

            return TiledMapObjectType.Rectangle;
        }
	}
}<|MERGE_RESOLUTION|>--- conflicted
+++ resolved
@@ -32,11 +32,7 @@
 		{
 		    var externalReference = externalReferenceRepository.GetExternalReference<Texture2DContent>(tileset.Image?.Source);
 			writer.WriteExternalReference(externalReference);
-<<<<<<< HEAD
             writer.Write(tileset.Class ?? tileset.Type ?? string.Empty);
-=======
-
->>>>>>> 37026922
             writer.Write(tileset.TileWidth);
             writer.Write(tileset.TileHeight);
             writer.Write(tileset.TileCount);
