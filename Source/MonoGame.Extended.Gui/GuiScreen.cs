﻿using System;
using System.IO;
using System.Linq;
using Microsoft.Xna.Framework;
using Microsoft.Xna.Framework.Content;
using MonoGame.Extended.Gui.Controls;
using MonoGame.Extended.Gui.Serialization;
using Newtonsoft.Json;

namespace MonoGame.Extended.Gui
{
    public class GuiScreenRoot : GuiControl { }

    public class GuiScreen : GuiElement<GuiSystem>, IDisposable
    {
        private object _bindingContext;
        public GuiScreen(GuiSkin skin)
        {
            Skin = skin;
            Controls = new GuiControlCollection { ItemAdded = c => _isLayoutRequired = true };
            Windows = new GuiWindowCollection(this) { ItemAdded = w => _isLayoutRequired = true };
        }

        public virtual void Dispose()
        {
        }

        [JsonProperty(Order = 1)]
        public GuiSkin Skin { get; set; }

        [JsonProperty(Order = 2)]
        public GuiControlCollection Controls { get; set; }

        [JsonIgnore]
        public GuiWindowCollection Windows { get; }

        [JsonIgnore]
        public override object BindingContext
        {
            get
            {
                return _bindingContext;
            }
            set
            {
                _bindingContext = value;
                foreach (var control in Controls) control.BindingContext = _bindingContext;
            }
        }

        public new float Width { get; private set; }
        public new float Height { get; private set; }
        public new Size2 Size => new Size2(Width, Height);
        public bool IsVisible { get; set; } = true;

        [JsonIgnore]
        public bool IsLayoutRequired { get { return _isLayoutRequired || Controls.Any(x => x.IsLayoutRequired); } }
        private bool _isLayoutRequired = false;

        public virtual void Update(GameTime gameTime) { }

        public void Show()
        {
            IsVisible = true;
        }

        public void Hide()
        {
            IsVisible = false;
        }

        public T FindControl<T>(string name)
            where T : GuiControl
        {
            return FindControl<T>(Controls, name);
        }

        private static T FindControl<T>(GuiControlCollection controls, string name)
            where T : GuiControl
        {
            foreach (var control in controls)
            {
                if (control.Name == name)
                    return control as T;

                if (control.Controls.Any())
                {
                    var childControl = FindControl<T>(control.Controls, name);

                    if (childControl != null)
                        return childControl;
                }
            }

            return null;
        }

        public void Layout(IGuiContext context, Rectangle rectangle)
        {
            Width = rectangle.Width;
            Height = rectangle.Height;

            foreach (var control in Controls)
                GuiLayoutHelper.PlaceControl(context, control, rectangle.X, rectangle.Y, rectangle.Width, rectangle.Height);

            foreach (var window in Windows)
                GuiLayoutHelper.PlaceWindow(context, window, rectangle.X, rectangle.Y, rectangle.Width, rectangle.Height);

            _isLayoutRequired = false;
            foreach (var control in Controls) control.IsLayoutRequired = false;
        }

        public override void Draw(IGuiContext context, IGuiRenderer renderer, float deltaSeconds)
        {
            renderer.DrawRectangle(BoundingRectangle, Color.Green);
        }

<<<<<<< HEAD
=======
        public override void SetBinding(string viewProperty, string viewModelProperty)
        {
            foreach (var control in Controls) control.SetBinding(viewProperty, viewModelProperty);
        }

        protected virtual void Dispose(bool isDisposing)
        {
            if (isDisposing)
            {
            }
        }

        public void Dispose()
        {
            Dispose(true);
            GC.SuppressFinalize(this);
        }

>>>>>>> ad03ad32
        public static GuiScreen FromStream(ContentManager contentManager, Stream stream, params Type[] customControlTypes)
        {
            return FromStream<GuiScreen>(contentManager, stream, customControlTypes);
        }

        public static TScreen FromStream<TScreen>(ContentManager contentManager, Stream stream, params Type[] customControlTypes)
            where TScreen : GuiScreen
        {
            var skinService = new GuiSkinService();
            var serializer = new GuiJsonSerializer(contentManager, customControlTypes)
            {
                Converters =
                {
                    new GuiSkinJsonConverter(contentManager, skinService, customControlTypes),
                    new GuiControlJsonConverter(skinService, customControlTypes)
                }
            };

            using (var streamReader = new StreamReader(stream))
            using (var jsonReader = new JsonTextReader(streamReader))
            {
                var screen = serializer.Deserialize<TScreen>(jsonReader);
                return screen;
            }
        }

        public static GuiScreen FromFile(ContentManager contentManager, string path, params Type[] customControlTypes)
        {
            using (var stream = TitleContainer.OpenStream(path))
            {
                return FromStream<GuiScreen>(contentManager, stream, customControlTypes);
            }
        }

        public static TScreen FromFile<TScreen>(ContentManager contentManager, string path, params Type[] customControlTypes)
            where TScreen : GuiScreen
        {
            using (var stream = TitleContainer.OpenStream(path))
            {
                return FromStream<TScreen>(contentManager, stream, customControlTypes);
            }
        }
    }
}<|MERGE_RESOLUTION|>--- conflicted
+++ resolved
@@ -55,7 +55,7 @@
 
         [JsonIgnore]
         public bool IsLayoutRequired { get { return _isLayoutRequired || Controls.Any(x => x.IsLayoutRequired); } }
-        private bool _isLayoutRequired = false;
+        private bool _isLayoutRequired;
 
         public virtual void Update(GameTime gameTime) { }
 
@@ -115,27 +115,12 @@
             renderer.DrawRectangle(BoundingRectangle, Color.Green);
         }
 
-<<<<<<< HEAD
-=======
         public override void SetBinding(string viewProperty, string viewModelProperty)
         {
-            foreach (var control in Controls) control.SetBinding(viewProperty, viewModelProperty);
+            foreach (var control in Controls)
+                control.SetBinding(viewProperty, viewModelProperty);
         }
 
-        protected virtual void Dispose(bool isDisposing)
-        {
-            if (isDisposing)
-            {
-            }
-        }
-
-        public void Dispose()
-        {
-            Dispose(true);
-            GC.SuppressFinalize(this);
-        }
-
->>>>>>> ad03ad32
         public static GuiScreen FromStream(ContentManager contentManager, Stream stream, params Type[] customControlTypes)
         {
             return FromStream<GuiScreen>(contentManager, stream, customControlTypes);
