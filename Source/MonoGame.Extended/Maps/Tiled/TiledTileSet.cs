using System;
using System.Collections.Generic;
using Microsoft.Xna.Framework.Graphics;
using MonoGame.Extended.TextureAtlases;

namespace MonoGame.Extended.Maps.Tiled
{
    public class TiledTileset
    {
        public TiledTileset(Texture2D texture, int firstId, int tileWidth, int tileHeight, int spacing = 2, int margin = 2)
        {
<<<<<<< HEAD
=======
            //if (texture.Width % tileWidth != 0 || texture.Height % tileHeight != 0)
            //    throw new InvalidOperationException("The tileset texture must be an exact multiple of the tile size");

>>>>>>> refs/remotes/origin/tiled-maps
            Texture = texture;
            FirstId = firstId;
            TileWidth = tileWidth;
            TileHeight = tileHeight;
            Spacing = spacing;
            Margin = margin;
            Properties = new TiledProperties();

            var id = FirstId;
            _regions = new Dictionary<int, TextureRegion2D>();

            for (var y = Margin; y < texture.Height - Margin; y += TileHeight + Spacing)
            {
                for (var x = Margin; x < texture.Width - Margin; x += TileWidth + Spacing)
                {
                    _regions.Add(id, new TextureRegion2D(Texture, x, y, TileWidth, TileHeight));
                    id++;
                }
            }
        }

        private readonly Dictionary<int, TextureRegion2D> _regions; 

        public Texture2D Texture { get; private set; }
        public int FirstId { get; private set; }
        public int TileWidth { get; private set; }
        public int TileHeight { get; private set; }
        public int Spacing { get; private set; }
        public int Margin { get; private set; }
        public TiledProperties Properties { get; private set; }

        public TextureRegion2D GetTileRegion(int id)
        {
            return id == 0 ? null : _regions[id];
        }
    }
}<|MERGE_RESOLUTION|>--- conflicted
+++ resolved
@@ -9,12 +9,9 @@
     {
         public TiledTileset(Texture2D texture, int firstId, int tileWidth, int tileHeight, int spacing = 2, int margin = 2)
         {
-<<<<<<< HEAD
-=======
             //if (texture.Width % tileWidth != 0 || texture.Height % tileHeight != 0)
             //    throw new InvalidOperationException("The tileset texture must be an exact multiple of the tile size");
 
->>>>>>> refs/remotes/origin/tiled-maps
             Texture = texture;
             FirstId = firstId;
             TileWidth = tileWidth;
