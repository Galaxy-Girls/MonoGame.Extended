--- conflicted
+++ resolved
@@ -28,15 +28,12 @@
 # Cake
 tools/
 
-<<<<<<< HEAD
-# NuGet Package
+# NuGet Packages
 artifacts/
 
 # Rider
 .idea/
 
-=======
->>>>>>> e107de53
 # Visual Studo 2015 cache/options directory
 .vs/
 
